--- conflicted
+++ resolved
@@ -58,11 +58,7 @@
         
         <header class="text-center mb-10">
             <h1 class="text-4xl md:text-5xl font-bold text-slate-900">Care Navigator</h1>
-<<<<<<< HEAD
-            <p class="mt-3 text-lg text-slate-600 max-w-3xl mx-auto">An interactive guide to regional and national leaders in care for severe brain injury.</p>
-=======
             <p class="mt-3 text-lg text-slate-600 max-w-3xl mx-auto">An interactive guide to regional and national leaders in care for severe Traumatic Brain Injury.</p>
->>>>>>> c46b1523
         </header>
 
         <main>
